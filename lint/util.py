"""This module provides general utility methods."""

from functools import lru_cache
import locale
from numbers import Number
import os
import getpass
import re
import shutil
import stat
import sublime
import subprocess
import tempfile


from copy import deepcopy

from .const import WARNING, ERROR

if sublime.platform() != 'windows':
    import pwd


STREAM_STDOUT = 1
STREAM_STDERR = 2
STREAM_BOTH = STREAM_STDOUT + STREAM_STDERR

ANSI_COLOR_RE = re.compile(r'\033\[[0-9;]*m')

# Temp directory used to store temp files for linting
tempdir = os.path.join(
    tempfile.gettempdir(),
    "SublimeLinter3-" + getpass.getuser()
)


def printf(*args):
    """Print args to the console, prefixed by the plugin name."""
    print('SublimeLinter: ', end='')
    for arg in args:
        print(arg, end=' ')
    print()


def get_syntax(view):
    """
    Return the view's syntax.

    or the syntax it is mapped to in the "syntax_map" setting.
    """
    syntax_re = re.compile(r'(?i)/([^/]+)\.(?:tmLanguage|sublime-syntax)$')
    view_syntax = view.settings().get('syntax', '')
    mapped_syntax = ''

    if view_syntax:
        match = syntax_re.search(view_syntax)

        if match:
            view_syntax = match.group(1).lower()
            from .persist import settings
            mapped_syntax = settings.get(
                'syntax_map', {}).get(view_syntax, '').lower()
        else:
            view_syntax = ''

    return mapped_syntax or view_syntax


class Borg:
    _shared_state = {}

    def __init__(self):
        self.__dict__ = self._shared_state


def is_lintable(view):
    """
    Return true when a view is not lintable, e.g. scratch, read_only, etc.

    There is a bug (or feature) in the current ST3 where the Find panel
    is not marked scratch but has no window.

    There is also a bug where settings files opened from within .sublime-package
    files are not marked scratch during the initial on_modified event, so we have
    to check that a view with a filename actually exists on disk if the file
    being opened is in the Sublime Text packages directory.

    """
    if (
        not view or
        not view.window() or
        view.is_scratch() or
        view.is_read_only() or
        view.settings().get("repl")
    ):
        return False
    elif (
        view.file_name() and
        view.file_name().startswith(sublime.packages_path() + os.path.sep) and
        not os.path.exists(view.file_name())
    ):
        return False
    else:
        return True


def is_none_or_zero(we_count):
    """Check warning/error count of dict."""
    if not we_count:
        return True
    elif we_count[WARNING] + we_count[ERROR] == 0:
        return True
    else:
        return False


def get_active_view(view=None):
    if view:
        window = view.window()
        if not window:
            return
        return window.active_view()

    return sublime.active_window().active_view()


def get_new_dict():
    return deepcopy({WARNING: {}, ERROR: {}})


def msg_count(l_dict):
    w_count = len(l_dict.get("warning", []))
    e_count = len(l_dict.get("error", []))
    return w_count, e_count


def any_key_in(target, source):
    """Perform an m:n member check between two iterables."""
    return any(key in target for key in source)


# file/directory/environment utils

def climb(start_dir, limit=None):
    """
    Generate directories, starting from start_dir.

    If limit is None, stop at the root directory.
    Otherwise return a maximum of limit directories.
    """
    right = True

    while right and (limit is None or limit > 0):
        yield start_dir
        start_dir, right = os.path.split(start_dir)

        if limit is not None:
            limit -= 1


@lru_cache(maxsize=None)
def find_file(start_dir, name, parent=False, limit=None, aux_dirs=[]):
    """
    Find the given file by searching up the file hierarchy from start_dir.

    If the file is found and parent is False, returns the path to the file.
    If parent is True the path to the file's parent directory is returned.

    If limit is None, the search will continue up to the root directory.
    Otherwise a maximum of limit directories will be checked.

    If aux_dirs is not empty and the file hierarchy search failed,
    those directories are also checked.
    """
    for d in climb(start_dir, limit=limit):
        target = os.path.join(d, name)

        if os.path.exists(target):
            if parent:
                return d

            return target

    for d in aux_dirs:
        d = os.path.expanduser(d)
        target = os.path.join(d, name)

        if os.path.exists(target):
            if parent:
                return d

            return target


<<<<<<< HEAD
@lru_cache(maxsize=None)
def create_environment():
    """
    Return a dict with os.environ augmented with a better PATH.
=======
def run_shell_cmd(cmd):
    """Run a shell command and return stdout."""
    proc = popen(cmd, env=os.environ)
    from . import persist

    try:
        timeout = persist.settings.get('shell_timeout', 10)
        out, err = proc.communicate(timeout=timeout)
    except subprocess.TimeoutExpired:
        proc.kill()
        out = b''
        printf(
            'shell timed out after {} seconds, executing {}'.format(timeout, cmd))

    return out


@lru_cache(maxsize=None)
def get_environment_variable(name):
    """Return the value of the given environment variable, or None if not found."""
    if os.name == 'posix':
        value = None

        if 'SHELL' in os.environ:
            shell_path = os.environ['SHELL']

            # We have to delimit the output with markers because
            # text might be output during shell startup.
            out = run_shell_cmd(
                (shell_path, '-l', '-c', 'echo "__SUBL_VAR__${{{}}}__SUBL_VAR__"'.format(name))).strip()

            if out:
                value = out.decode().split('__SUBL_VAR__', 2)[
                    1].strip() or None
    else:
        value = os.environ.get(name, None)

    from . import persist
    persist.debug('ENV[\'{}\'] = \'{}\''.format(name, value))

    return value


@lru_cache(maxsize=1)  # print once every time the path changes
def debug_print_env(path):
    printf('PATH:\n{}\n'.format(path.replace(os.pathsep, '\n')))
>>>>>>> 9e92c502


def create_environment():
    """Return a dict with os.environ augmented with a better PATH.

    Platforms paths are added to PATH by getting the "paths" user settings
    for the current platform.
    """
    from . import persist

    env = {}
    env.update(os.environ)

    paths = persist.settings.get('paths', {})

    if sublime.platform() in paths:
        paths = [os.path.abspath(os.path.expanduser(path))
                 for path in convert_type(paths[sublime.platform()], [])]
    else:
        paths = []

    if paths:
        env['PATH'] = os.pathsep.join(paths) + os.pathsep + env['PATH']

    if persist.debug_mode() and env['PATH']:
        debug_print_env(env['PATH'])

    # Many linters use stdin, and we convert text to utf-8
    # before sending to stdin, so we have to make sure stdin
    # in the target executable is looking for utf-8. Some
    # linters (like ruby) need to have LANG and/or LC_CTYPE
    # set as well.
    env['PYTHONIOENCODING'] = 'utf8'
    env['LANG'] = 'en_US.UTF-8'
    env['LC_CTYPE'] = 'en_US.UTF-8'

    return env


def can_exec(path):
    """Return whether the given path is a file and is executable."""
    return os.path.isfile(path) and os.access(path, os.X_OK)


@lru_cache(maxsize=None)
def which(cmd):
    """Return the full path to an executable searching PATH."""
    for path in find_executables(cmd):
        return path

    return None


def find_executables(executable):
    """Yield full paths to given executable."""
    env = create_environment()

    for base in env.get('PATH', '').split(os.pathsep):
        path = os.path.join(os.path.expanduser(base), executable)

        # On Windows, if path does not have an extension, try .exe, .cmd, .bat
        if sublime.platform() == 'windows' and not os.path.splitext(path)[1]:
            for extension in ('.exe', '.cmd', '.bat'):
                path_ext = path + extension

                if can_exec(path_ext):
                    yield path_ext
        elif can_exec(path):
            yield path

    return None


@lru_cache(maxsize=None)
def get_python_paths():
    """
    Return sys.path for the system version of python 3.

    If python 3 cannot be found on the system, [] is returned.
    """
    from . import persist

    python_path = which('@python3')[0]

    if python_path:
        code = r'import sys;print("\n".join(sys.path).strip())'
        out = communicate(python_path, code)
        paths = out.splitlines()

        if persist.debug_mode():
            printf('sys.path for {}:\n{}\n'.format(
                python_path, '\n'.join(paths)))
    else:
        persist.debug('no python 3 available to augment sys.path')
        paths = []

    return paths


# popen utils

def decode(bytes):
    """
    Decode and return a byte string using utf8, falling back to system's encoding if that fails.

    So far we only have to do this because javac is so utterly hopeless it uses CP1252
    for its output on Windows instead of UTF8, even if the input encoding is specified as UTF8.
    Brilliant! But then what else would you expect from Oracle?

    """
    if not bytes:
        return ''

    try:
        return bytes.decode('utf8')
    except UnicodeError:
        return bytes.decode(locale.getpreferredencoding(), errors='replace')


def combine_output(out, sep=''):
    """Return stdout and/or stderr combined into a string, stripped of ANSI colors."""
    output = sep.join((decode(out[0]), decode(out[1])))

    return ANSI_COLOR_RE.sub('', output)


def communicate(cmd, code=None, output_stream=STREAM_STDOUT, env=None):
    """
    Return the result of sending code via stdin to an executable.

    The result is a string which comes from stdout, stderr or the
    combining of the two, depending on the value of output_stream.
    If env is not None, it is merged with the result of create_environment.

    """
    # On Windows, using subprocess.PIPE with Popen() is broken when not
    # sending input through stdin. So we use temp files instead of a pipe.
    if code is None and os.name == 'nt':
        if output_stream != STREAM_STDERR:
            stdout = tempfile.TemporaryFile()
        else:
            stdout = None

        if output_stream != STREAM_STDOUT:
            stderr = tempfile.TemporaryFile()
        else:
            stderr = None
    else:
        stdout = stderr = None

    out = popen(cmd, stdout=stdout, stderr=stderr,
                output_stream=output_stream, extra_env=env)

    if out is not None:
        if code is not None:
            code = code.encode('utf8')

        out = out.communicate(code)

        if code is None and os.name == 'nt':
            out = list(out)

            for f, index in ((stdout, 0), (stderr, 1)):
                if f is not None:
                    f.seek(0)
                    out[index] = f.read()

        return combine_output(out)
    else:
        return ''


def create_tempdir():
    """Create a directory within the system temp directory used to create temp files."""
    try:
        if os.path.isdir(tempdir):
            shutil.rmtree(tempdir)

        os.mkdir(tempdir)

        # Make sure the directory can be removed by anyone in case the user
        # runs ST later as another user.
        os.chmod(tempdir, stat.S_IRWXU | stat.S_IRWXG | stat.S_IRWXO)

    except PermissionError:
        if sublime.platform() != 'windows':
            current_user = pwd.getpwuid(os.geteuid())[0]
            temp_uid = os.stat(tempdir).st_uid
            temp_user = pwd.getpwuid(temp_uid)[0]
            message = (
                'The SublimeLinter temp directory:\n\n{0}\n\ncould not be cleared '
                'because it is owned by \'{1}\' and you are logged in as \'{2}\'. '
                'Please use sudo to remove the temp directory from a terminal.'
            ).format(tempdir, temp_user, current_user)
        else:
            message = (
                'The SublimeLinter temp directory ({}) could not be reset '
                'because it belongs to a different user.'
            ).format(tempdir)

        sublime.error_message(message)

    from . import persist
    persist.debug('temp directory:', tempdir)


def tmpfile(cmd, code, filename, suffix='', output_stream=STREAM_STDOUT, env=None):
    """
    Return the result of running an executable against a temporary file containing code.

    It is assumed that the executable launched by cmd can take one more argument
    which is a filename to process.

    The result is a string combination of stdout and stderr.
    If env is not None, it is merged with the result of create_environment.
    """
    if not filename:
        filename = "untitled"
    else:
        filename = os.path.basename(filename)

    if suffix:
        filename = os.path.splitext(filename)[0] + suffix

    path = os.path.join(tempdir, filename)

    try:
        with open(path, mode='wb') as f:
            if isinstance(code, str):
                code = code.encode('utf-8')

            f.write(code)
            f.flush()

        cmd = list(cmd)

        if '@' in cmd:
            cmd[cmd.index('@')] = path
        else:
            cmd.append(path)

        return communicate(cmd, output_stream=output_stream, env=env)
    finally:
        os.remove(path)


def tmpdir(cmd, files, filename, code, output_stream=STREAM_STDOUT, env=None):
    """
    Run an executable against a temporary file containing code.

    It is assumed that the executable launched by cmd can take one more argument
    which is a filename to process.

    Returns a string combination of stdout and stderr.
    If env is not None, it is merged with the result of create_environment.
    """
    filename = os.path.basename(filename) if filename else ''
    out = None

    with tempfile.TemporaryDirectory(dir=tempdir) as d:
        for f in files:
            try:
                os.makedirs(os.path.join(d, os.path.dirname(f)))
            except OSError:
                pass

            target = os.path.join(d, f)

            if os.path.basename(target) == filename:
                # source file hasn't been saved since change, so update it from our live buffer
                f = open(target, 'wb')

                if isinstance(code, str):
                    code = code.encode('utf8')

                f.write(code)
                f.close()
            else:
                shutil.copyfile(f, target)

        os.chdir(d)
        out = communicate(cmd, output_stream=output_stream, env=env)

        if out:
            # filter results from build to just this filename
            # no guarantee all syntaxes are as nice about this as Go
            # may need to improve later or just defer to communicate()
            out = '\n'.join([
                line for line in out.split('\n') if filename in line.split(':', 1)[0]
            ])

    return out or ''


def popen(cmd, stdout=None, stderr=None, output_stream=STREAM_BOTH, env=None, extra_env=None):
    """Open a pipe to an external process and return a Popen object."""
    info = None

    if os.name == 'nt':
        info = subprocess.STARTUPINFO()
        info.dwFlags |= subprocess.STARTF_USESTDHANDLES | subprocess.STARTF_USESHOWWINDOW
        info.wShowWindow = subprocess.SW_HIDE

    if output_stream == STREAM_BOTH:
        stdout = stdout or subprocess.PIPE
        stderr = stderr or subprocess.PIPE
    elif output_stream == STREAM_STDOUT:
        stdout = stdout or subprocess.PIPE
        stderr = subprocess.DEVNULL
    else:  # STREAM_STDERR
        stdout = subprocess.DEVNULL
        stderr = stderr or subprocess.PIPE

    if env is None:
        env = create_environment()

    if extra_env is not None:
        env.update(extra_env)

    try:
        return subprocess.Popen(
            cmd,
            stdin=subprocess.PIPE,
            stdout=stdout,
            stderr=stderr,
            startupinfo=info,
            env=env
        )
    except Exception as err:
        printf('ERROR: could not launch', repr(cmd))
        printf('reason:', str(err))
        printf('PATH:', env.get('PATH', ''))


# view utils

def apply_to_all_views(callback):
    """Apply callback to all views in all windows."""
    for window in sublime.windows():
        for view in window.views():
            callback(view)


# misc utils

def clear_path_caches():
    """Clear the caches of all path-related methods in this module that use an lru_cache."""
    create_environment.cache_clear()
    which.cache_clear()
    get_python_paths.cache_clear()


def convert_type(value, type_value, sep=None, default=None):
    """
    Convert value to the type of type_value.

    If the value cannot be converted to the desired type, default is returned.
    If sep is not None, strings are split by sep (plus surrounding whitespace)
    to make lists/tuples, and tuples/lists are joined by sep to make strings.
    """
    if type_value is None or isinstance(value, type(type_value)):
        return value

    if isinstance(value, str):
        if isinstance(type_value, (tuple, list)):
            if sep is None:
                return [value]
            else:
                if value:
                    return re.split(r'\s*{}\s*'.format(sep), value)
                else:
                    return []
        elif isinstance(type_value, Number):
            return float(value)
        else:
            return default

    if isinstance(value, Number):
        if isinstance(type_value, str):
            return str(value)
        elif isinstance(type_value, (tuple, list)):
            return [value]
        else:
            return default

    if isinstance(value, (tuple, list)):
        if isinstance(type_value, str):
            return sep.join(value)
        else:
            return list(value)

    return default


class cd:
    """Context manager for changing the current working directory."""

    def __init__(self, newPath):
        """Save the new wd."""
        self.newPath = os.path.expanduser(newPath)

    def __enter__(self):
        """Save the old wd and change to the new wd."""
        self.savedPath = os.getcwd()
        os.chdir(self.newPath)

    def __exit__(self, etype, value, traceback):
        """Go back to the old wd."""
        os.chdir(self.savedPath)


def load_json(*segments, from_sl_dir=False):
    base_path = "Packages/SublimeLinter/" if from_sl_dir else ""
    full_path = base_path + "/".join(segments)
    return sublime.decode_value(sublime.load_resource(full_path))<|MERGE_RESOLUTION|>--- conflicted
+++ resolved
@@ -192,59 +192,9 @@
             return target
 
 
-<<<<<<< HEAD
-@lru_cache(maxsize=None)
-def create_environment():
-    """
-    Return a dict with os.environ augmented with a better PATH.
-=======
-def run_shell_cmd(cmd):
-    """Run a shell command and return stdout."""
-    proc = popen(cmd, env=os.environ)
-    from . import persist
-
-    try:
-        timeout = persist.settings.get('shell_timeout', 10)
-        out, err = proc.communicate(timeout=timeout)
-    except subprocess.TimeoutExpired:
-        proc.kill()
-        out = b''
-        printf(
-            'shell timed out after {} seconds, executing {}'.format(timeout, cmd))
-
-    return out
-
-
-@lru_cache(maxsize=None)
-def get_environment_variable(name):
-    """Return the value of the given environment variable, or None if not found."""
-    if os.name == 'posix':
-        value = None
-
-        if 'SHELL' in os.environ:
-            shell_path = os.environ['SHELL']
-
-            # We have to delimit the output with markers because
-            # text might be output during shell startup.
-            out = run_shell_cmd(
-                (shell_path, '-l', '-c', 'echo "__SUBL_VAR__${{{}}}__SUBL_VAR__"'.format(name))).strip()
-
-            if out:
-                value = out.decode().split('__SUBL_VAR__', 2)[
-                    1].strip() or None
-    else:
-        value = os.environ.get(name, None)
-
-    from . import persist
-    persist.debug('ENV[\'{}\'] = \'{}\''.format(name, value))
-
-    return value
-
-
 @lru_cache(maxsize=1)  # print once every time the path changes
 def debug_print_env(path):
     printf('PATH:\n{}\n'.format(path.replace(os.pathsep, '\n')))
->>>>>>> 9e92c502
 
 
 def create_environment():
